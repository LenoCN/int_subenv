#!/usr/bin/env python3
"""
Excel-based interrupt vector table converter.
Converts int_vector.xlsx to SystemVerilog routing model with comprehensive signal mapping.

Data Sources:
- IOSUB中断源: IOSUB group interrupts (excluding SCP/MCP)
- MSCP-to-IOSUB中断: SCP and MCP group interrupts
- Destination sheets: Interrupt index mappings for each target
"""

import pandas as pd
import re
import argparse
from pathlib import Path
from typing import Dict, List, Tuple, Optional

# --- Mappings ---
GROUP_MAP = {
    "IOSUB中断源": "IOSUB",
    "USB中断源": "USB",
    "SCP中断源": "SCP",
    "MCP中断源": "MCP",
    "SMMU中断源": "SMMU",
    "IODAP中断源": "IODAP",
    "外部中断源-from ACCEL": "ACCEL",
    "外部中断源-from CSUB": "CSUB",
    "外部中断源-from PSUB": "PSUB",
    "外部中断源-from PCIE1": "PCIE1",
    "外部中断源-from D2D": "D2D",
    "外部中断源-from DDR0": "DDR0",
    "外部中断源-from DDR1": "DDR1",
    "外部中断源-from ddr2": "DDR2",
    # "外部中断源-from IO DIE": "IO_DIE"  # 移除IO DIE处理
}

TRIGGER_MAP = {
    "Level": "LEVEL",
    "Edge": "EDGE",
}

POLARITY_MAP = {
    "Active high": "ACTIVE_HIGH",
    "Active low": "ACTIVE_LOW",
    "Rising & Falling Edge": "RISING_FALLING",
}

# Sheet name mappings for destination lookup
DEST_SHEET_MAP = {
    'AP': 'iosub-to-AP中断列表',
    'SCP': 'SCP M7中断列表', 
    'MCP': 'MCP M7中断列表',
    'IMU': 'iosub-to-IMU中断列表',
    'IO': 'iosub-to-IO',
    'OTHER_DIE': '跨die中断列表'
}

class InterruptInfo:
    """Class to hold interrupt information with signal mapping."""
    def __init__(self, name: str, index: int, group: str, trigger: str, polarity: str):
        self.name = name
        self.index = index
        self.group = group
        self.trigger = trigger
        self.polarity = polarity
        self.destinations = {}  # dest_name -> (dest_index, signal_path)
        
    def add_destination(self, dest_name: str, dest_index: int, signal_path: str = ""):
        """Add destination mapping with signal path."""
        self.destinations[dest_name] = (dest_index, signal_path)
        
    def to_sv_entry(self) -> str:
        """Convert to SystemVerilog entry format."""
        # Build destination fields
        dest_fields = []
        for dest in ['AP', 'SCP', 'MCP', 'IMU', 'IO', 'OTHER_DIE']:
            if dest in self.destinations:
                dest_index, signal_path = self.destinations[dest]
                dest_fields.extend([
                    f"to_{dest.lower()}:1",
                    f"rtl_path_{dest.lower()}:\"{signal_path}\"",
                    f"dest_index_{dest.lower()}:{dest_index}"
                ])
            else:
                dest_fields.extend([
                    f"to_{dest.lower()}:0", 
                    f"rtl_path_{dest.lower()}:\"\"",
                    f"dest_index_{dest.lower()}:-1"
                ])
        
        entry_str = (
            f"        entry = '{{name:\"{self.name}\", "
            f"index:{self.index}, "
            f"group:{self.group}, "
            f"trigger:{self.trigger}, "
            f"polarity:{self.polarity}, "
            f"rtl_path_src:\"\", "
            f"{', '.join(dest_fields)}"
            "}; interrupt_map.push_back(entry);"
        )
        return entry_str

def parse_main_sheet(df: pd.DataFrame) -> Dict[str, InterruptInfo]:
    """Parse the main IOSUB中断源 sheet, excluding SCP and MCP groups."""
    interrupts = {}
    current_group = ""

    for idx, row in df.iterrows():
        # Check for group header first (before checking for empty interrupt name)
        if pd.notna(row['interrupt Source']) and pd.isna(row['sub index']):
            group_name = str(row['interrupt Source']).strip()
            if group_name in GROUP_MAP:
                current_group = GROUP_MAP[group_name]
<<<<<<< HEAD
            elif group_name == "外部中断源-from IO DIE":
                # 跳过IO DIE组的处理
                current_group = "SKIP_IO_DIE"
=======
                # Skip SCP and MCP groups - they will be processed from MSCP-to-IOSUB sheet
                if current_group in ['SCP', 'MCP']:
                    continue
>>>>>>> e7a38d36
            continue

        # Skip empty rows
        if pd.isna(row['Interrupt Name']) or row['Interrupt Name'] == '':
            continue

<<<<<<< HEAD
        # Skip IO DIE group interrupts
        if current_group == "SKIP_IO_DIE":
            continue
            
=======
        # Skip SCP and MCP group entries
        if current_group in ['SCP', 'MCP']:
            continue

>>>>>>> e7a38d36
        # Parse interrupt entry
        if pd.notna(row['Interrupt Name']) and pd.notna(row['sub index']):
            name = str(row['Interrupt Name']).strip()
            index = int(float(row['sub index']))

            # Sanitize name
            name_sanitized = re.sub(r'(\s*\[\d+:\d+\]\s*)|(\s*\[\d+\]\s*)', '', name).strip()
            name_sanitized = name_sanitized.replace(' ', '_')

            # Map trigger and polarity
            trigger_str = str(row['Trigger']).strip() if pd.notna(row['Trigger']) else ""
            polarity_str = str(row[' Polarity']).strip() if pd.notna(row[' Polarity']) else ""

            trigger = TRIGGER_MAP.get(trigger_str, "UNKNOWN_TRIGGER")
            if "Pulse" in trigger_str:
                trigger = "EDGE"
            polarity = POLARITY_MAP.get(polarity_str, "UNKNOWN_POLARITY")

            # Create interrupt info
            if not current_group:
                current_group = "UNKNOWN_GROUP"
            interrupt_info = InterruptInfo(name_sanitized, index, current_group, trigger, polarity)

            # Check routing destinations
            for dest_col, dest_name in [('to AP?', 'AP'), ('to SCP?', 'SCP'), ('to MCP?', 'MCP'),
                                       ('to IMU?', 'IMU'), ('to IO?', 'IO'), ('to other DIE?', 'OTHER_DIE')]:
                if pd.notna(row[dest_col]) and ('Y' in str(row[dest_col]).upper() or 'P' in str(row[dest_col]).upper()):
                    interrupt_info.add_destination(dest_name, -1)  # Will be filled later

            interrupts[name_sanitized] = interrupt_info

    return interrupts

def parse_mscp_sheet(df: pd.DataFrame) -> Dict[str, InterruptInfo]:
    """Parse the MSCP-to-IOSUB中断 sheet for SCP and MCP interrupt sources."""
    interrupts = {}
    current_group = ""

    for idx, row in df.iterrows():
        # Check for group header first (before checking for empty interrupt name)
        if pd.notna(row['interrupt Source']) and pd.isna(row['sub index']):
            group_name = str(row['interrupt Source']).strip()
            if group_name in GROUP_MAP:
                current_group = GROUP_MAP[group_name]
            continue

        # Skip empty rows
        if pd.isna(row['Interrupt Name']) or row['Interrupt Name'] == '':
            continue

        # Only process SCP and MCP groups
        if current_group not in ['SCP', 'MCP']:
            continue

        # Parse interrupt entry
        if pd.notna(row['Interrupt Name']) and pd.notna(row['sub index']):
            name = str(row['Interrupt Name']).strip()
            index = int(float(row['sub index']))

            # Sanitize name
            name_sanitized = re.sub(r'(\s*\[\d+:\d+\]\s*)|(\s*\[\d+\]\s*)', '', name).strip()
            name_sanitized = name_sanitized.replace(' ', '_')

            # Map trigger and polarity
            trigger_str = str(row['Trigger']).strip() if pd.notna(row['Trigger']) else ""
            polarity_str = str(row[' Polarity']).strip() if pd.notna(row[' Polarity']) else ""

            trigger = TRIGGER_MAP.get(trigger_str, "UNKNOWN_TRIGGER")
            if "Pulse" in trigger_str:
                trigger = "EDGE"
            polarity = POLARITY_MAP.get(polarity_str, "UNKNOWN_POLARITY")

            # Create interrupt info
            interrupt_info = InterruptInfo(name_sanitized, index, current_group, trigger, polarity)

            # Check routing destinations
            for dest_col, dest_name in [('to AP?', 'AP'), ('to SCP?', 'SCP'), ('to MCP?', 'MCP'),
                                       ('to IMU?', 'IMU'), ('to IO?', 'IO')]:
                if pd.notna(row[dest_col]) and ('Y' in str(row[dest_col]).upper() or 'P' in str(row[dest_col]).upper()):
                    interrupt_info.add_destination(dest_name, -1)  # Will be filled later

            interrupts[name_sanitized] = interrupt_info

    return interrupts

def parse_destination_sheet(df: pd.DataFrame, sheet_name: str) -> Dict[str, int]:
    """Parse destination sheet to get interrupt index mapping."""
    interrupt_indices = {}

    # Sheet-specific parsing logic based on observed structure
    if 'SCP M7' in sheet_name or 'MCP M7' in sheet_name:
        # For SCP/MCP M7 sheets: index in column 1, name in column 2
        index_col = df.columns[1]  # 'SCP M7中断列表' or 'MCP M7中断列表'
        name_col = df.columns[2]   # 'Unnamed: 2'

        for idx, row in df.iterrows():
            if pd.notna(row[name_col]) and pd.notna(row[index_col]):
                interrupt_name = str(row[name_col]).strip()
                try:
                    # Skip header rows
                    if interrupt_name.lower() in ['interrupt name', 'interrupt']:
                        continue
                    interrupt_index = int(float(row[index_col]))
                    interrupt_indices[interrupt_name] = interrupt_index
                except (ValueError, TypeError):
                    continue

    elif 'iosub-to-AP' in sheet_name:
        # For AP sheet: index in column 2, name in column 3
        index_col = df.columns[2]  # 'Unnamed: 2'
        name_col = df.columns[3]   # 'Unnamed: 3'

        for idx, row in df.iterrows():
            if pd.notna(row[name_col]) and pd.notna(row[index_col]):
                interrupt_name = str(row[name_col]).strip()
                try:
                    # Skip header rows
                    if interrupt_name.lower() in ['interrupt name', 'interrupt']:
                        continue
                    interrupt_index = int(float(row[index_col]))
                    interrupt_indices[interrupt_name] = interrupt_index
                except (ValueError, TypeError):
                    continue

    elif 'iosub-to-IMU' in sheet_name:
        # For IMU sheet: index in column 1, name in column 2
        index_col = df.columns[1]  # 'IOSUB TO IMU中断列表'
        name_col = df.columns[2]   # 'Unnamed: 2'

        for idx, row in df.iterrows():
            if pd.notna(row[name_col]) and pd.notna(row[index_col]):
                interrupt_name = str(row[name_col]).strip()
                try:
                    # Skip header rows
                    if interrupt_name.lower() in ['interrupt name', 'interrupt']:
                        continue
                    interrupt_index = int(float(row[index_col]))
                    interrupt_indices[interrupt_name] = interrupt_index
                except (ValueError, TypeError):
                    continue

    elif 'SCP M7' in sheet_name:
        # For SCP sheet: index in column 1, name in column 2
        index_col = df.columns[1]  # 'SCP M7中断列表'
        name_col = df.columns[2]   # 'Unnamed: 2'

        for idx, row in df.iterrows():
            if pd.notna(row[name_col]) and pd.notna(row[index_col]):
                interrupt_name = str(row[name_col]).strip()
                try:
                    # Skip header rows and NMI entries
                    if interrupt_name.lower() in ['interrupt name', 'interrupt'] or str(row[index_col]).upper() == 'NMI':
                        continue
                    interrupt_index = int(float(row[index_col]))
                    interrupt_indices[interrupt_name] = interrupt_index
                except (ValueError, TypeError):
                    continue

    elif 'MCP M7' in sheet_name:
        # For MCP sheet: index in column 1, name in column 2
        index_col = df.columns[1]  # 'MCP M7中断列表'
        name_col = df.columns[2]   # 'Unnamed: 2'

        for idx, row in df.iterrows():
            if pd.notna(row[name_col]) and pd.notna(row[index_col]):
                interrupt_name = str(row[name_col]).strip()
                try:
                    # Skip header rows and NMI entries
                    if interrupt_name.lower() in ['interrupt name', 'interrupt'] or str(row[index_col]).upper() == 'NMI':
                        continue
                    interrupt_index = int(float(row[index_col]))
                    interrupt_indices[interrupt_name] = interrupt_index
                except (ValueError, TypeError):
                    continue

    elif 'iosub-to-IO' in sheet_name:
        # For IO sheet: index in column 1, name in column 2
        index_col = df.columns[1]  # 'IOSUB TO IO中断列表'
        name_col = df.columns[2]   # 'Unnamed: 2'

        for idx, row in df.iterrows():
            if pd.notna(row[name_col]) and pd.notna(row[index_col]):
                interrupt_name = str(row[name_col]).strip()
                try:
                    # Skip header rows
                    if interrupt_name.lower() in ['interrupt name', 'interrupt']:
                        continue
                    interrupt_index = int(float(row[index_col]))
                    interrupt_indices[interrupt_name] = interrupt_index
                except (ValueError, TypeError):
                    continue

    elif '跨die' in sheet_name:
        # For cross-die sheet: index in column 1, name in column 2
        index_col = df.columns[1]  # '跨die中断列表'
        name_col = df.columns[2]   # 'Unnamed: 2'

        for idx, row in df.iterrows():
            if pd.notna(row[name_col]) and pd.notna(row[index_col]):
                interrupt_name = str(row[name_col]).strip()
                try:
                    # Skip header rows
                    if interrupt_name.lower() in ['interrupt name', 'interrupt']:
                        continue
                    interrupt_index = int(float(row[index_col]))
                    interrupt_indices[interrupt_name] = interrupt_index
                except (ValueError, TypeError):
                    continue

    else:
        # Generic parsing for other sheets
        # Try to find columns with interrupt names and indices
        interrupt_col = None
        index_col = None

        for col in df.columns:
            col_str = str(col).lower()
            sample_values = df[col].dropna().astype(str).head(10)

            # Look for interrupt name column
            if interrupt_col is None and any('intr' in val.lower() for val in sample_values):
                interrupt_col = col

            # Look for index column (numeric values)
            if index_col is None and df[col].dtype in ['int64', 'float64']:
                # Check if it contains reasonable index values
                numeric_values = df[col].dropna()
                if len(numeric_values) > 0 and numeric_values.min() >= 0 and numeric_values.max() < 1000:
                    index_col = col

        if interrupt_col is not None and index_col is not None:
            for idx, row in df.iterrows():
                if pd.notna(row[interrupt_col]) and pd.notna(row[index_col]):
                    interrupt_name = str(row[interrupt_col]).strip()
                    try:
                        interrupt_index = int(float(row[index_col]))
                        interrupt_indices[interrupt_name] = interrupt_index
                    except (ValueError, TypeError):
                        continue

    return interrupt_indices

def parse_interrupt_xlsx(input_path: str, output_path: str):
    """Parse the Excel file and generate SystemVerilog routing model."""
    try:
        # Read main sheet (excluding SCP and MCP groups)
        df_main = pd.read_excel(input_path, sheet_name='IOSUB中断源')
        interrupts = parse_main_sheet(df_main)

        print(f"Parsed {len(interrupts)} interrupts from IOSUB中断源 sheet (excluding SCP/MCP)")

        # Read MSCP-to-IOSUB sheet for SCP and MCP interrupts
        xl = pd.ExcelFile(input_path)
        if 'MSCP-to-IOSUB中断' in xl.sheet_names:
            print("Processing MSCP-to-IOSUB中断 sheet for SCP and MCP interrupts")
            df_mscp = pd.read_excel(input_path, sheet_name='MSCP-to-IOSUB中断')
            mscp_interrupts = parse_mscp_sheet(df_mscp)

            print(f"Parsed {len(mscp_interrupts)} SCP/MCP interrupts from MSCP-to-IOSUB中断 sheet")

            # Merge MSCP interrupts with main interrupts
            interrupts.update(mscp_interrupts)
            print(f"Total interrupts after merging: {len(interrupts)}")
        else:
            print("Warning: MSCP-to-IOSUB中断 sheet not found, SCP/MCP interrupts will be missing")

        # Read destination sheets and update interrupt mappings
        for dest_name, sheet_name in DEST_SHEET_MAP.items():
            if sheet_name in xl.sheet_names:
                print(f"Processing destination sheet: {sheet_name}")
                df_dest = pd.read_excel(input_path, sheet_name=sheet_name)
                dest_indices = parse_destination_sheet(df_dest, sheet_name)

                print(f"Found {len(dest_indices)} interrupt mappings in {sheet_name}")

                # Update interrupt destinations
                for interrupt_name, dest_index in dest_indices.items():
                    if interrupt_name in interrupts:
                        if dest_name in interrupts[interrupt_name].destinations:
                            # Update with actual destination index
                            signal_path = f"// {sheet_name}[{dest_index}]"
                            interrupts[interrupt_name].destinations[dest_name] = (dest_index, signal_path)

        # Generate SystemVerilog file
        generate_sv_file(interrupts, output_path, input_path)

    except Exception as e:
        print(f"Error processing Excel file: {e}")
        raise

def generate_sv_file(interrupts: Dict[str, InterruptInfo], output_path: str, input_path: str = "int_vector.xlsx"):
    """Generate SystemVerilog include file with build function content only."""
    sv_lines = [
        "// Auto-generated interrupt map entries from Excel file",
        f"// Source: {input_path}",
        f"// Generated by: convert_xlsx_to_sv.py",
        "// NOTE: This file is included in int_routing_model.sv",
        ""
    ]
    
    # Group interrupts by their group
    grouped_interrupts = {}
    for interrupt in interrupts.values():
        group_name = interrupt.group if interrupt.group else "UNKNOWN_GROUP"
        if group_name not in grouped_interrupts:
            grouped_interrupts[group_name] = []
        grouped_interrupts[group_name].append(interrupt)

    # Generate entries grouped by interrupt group (without function wrapper)
    for group_name, group_interrupts in grouped_interrupts.items():
        # Skip IO_DIE group
        if group_name == "IO_DIE":
            continue

        sv_lines.append(f"        // --- Start of {group_name} interrupts ---")

        # Sort by index
        group_interrupts.sort(key=lambda x: x.index)

        for interrupt in group_interrupts:
            sv_lines.append(interrupt.to_sv_entry())

        sv_lines.append("")
    
    # Write to file
    with open(output_path, 'w', encoding='utf-8') as svfile:
        svfile.write("\n".join(sv_lines))
    
    print(f"Successfully converted '{input_path}' to '{output_path}'")
    print(f"Generated {len(interrupts)} interrupt entries")

if __name__ == "__main__":
    parser = argparse.ArgumentParser(
        description="Convert interrupt Excel file to SystemVerilog routing model.",
        formatter_class=argparse.RawTextHelpFormatter
    )
    parser.add_argument("xlsx_file", help="Path to the input Excel file (e.g., 'int_vector.xlsx')")
    parser.add_argument(
        "-o", "--output",
        default="seq/int_map_entries.svh",
        help="Path for the output SystemVerilog include file.\n(default: 'seq/int_map_entries.svh')"
    )
    args = parser.parse_args()
    
    # Ensure output directory exists
    output_path = Path(args.output)
    output_path.parent.mkdir(parents=True, exist_ok=True)
    
    parse_interrupt_xlsx(args.xlsx_file, output_path)<|MERGE_RESOLUTION|>--- conflicted
+++ resolved
@@ -111,32 +111,26 @@
             group_name = str(row['interrupt Source']).strip()
             if group_name in GROUP_MAP:
                 current_group = GROUP_MAP[group_name]
-<<<<<<< HEAD
+                # Skip SCP and MCP groups - they will be processed from MSCP-to-IOSUB sheet
+                if current_group in ['SCP', 'MCP']:
+                    continue
             elif group_name == "外部中断源-from IO DIE":
                 # 跳过IO DIE组的处理
                 current_group = "SKIP_IO_DIE"
-=======
-                # Skip SCP and MCP groups - they will be processed from MSCP-to-IOSUB sheet
-                if current_group in ['SCP', 'MCP']:
-                    continue
->>>>>>> e7a38d36
             continue
 
         # Skip empty rows
         if pd.isna(row['Interrupt Name']) or row['Interrupt Name'] == '':
             continue
 
-<<<<<<< HEAD
         # Skip IO DIE group interrupts
         if current_group == "SKIP_IO_DIE":
             continue
             
-=======
         # Skip SCP and MCP group entries
         if current_group in ['SCP', 'MCP']:
             continue
 
->>>>>>> e7a38d36
         # Parse interrupt entry
         if pd.notna(row['Interrupt Name']) and pd.notna(row['sub index']):
             name = str(row['Interrupt Name']).strip()
